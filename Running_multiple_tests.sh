#!/bin/bash

# List of test names
<<<<<<< HEAD
test_names=("M2M" "M2E" "M2G" "M2S" ) #"E2M" "E2E" "E2G" "E2S" "B2M" "B2E" "B2B" "B2G" "B2S" "G2M" "G2E" "G2B" "G2G" "G2S" "S2M" "S2E" "S2B" "S2G" "S2S")                      
=======
test_names=("M2M", "M2E", "M2G", "M2S", "E2M", "E2E", "E2G", "E2S", "B2M", "B2E", "B2B", "B2G", "B2S", "G2M", "G2E", "G2B", "G2G", "G2S", "S2M", "S2E", "S2B", "S2G", "S2S") 
>>>>>>> a1b41e65
CHECK_INTERVAL=600

for test_name in "${test_names[@]}"; do
    while true; do
        num_jobs=$(squeue -u gsarne00 | wc -l)
        num_jobs=$((num_jobs - 1))

        if [ $num_jobs -eq 0 ]; then
            echo "Starting job for test: $test_name"

            source /u/dssc/gsarne00/Environments/expl_orfeo/bin/activate
<<<<<<< HEAD
            python3 Generate_jobs.py "$test_name" 18
            python3 Run_jobs.py --test_name "$test_name" --tests_num 18 --SLURM true
            sleep 30
=======
	    python3 Generate_jobs.py "$test_name" 18
            python3 Run_jobs.py --test_name "$test_name" --tests_num 18 --SLURM true
	    sleep 30
>>>>>>> a1b41e65

            break
        else
            sleep $CHECK_INTERVAL
        fi
    done
done<|MERGE_RESOLUTION|>--- conflicted
+++ resolved
@@ -1,11 +1,7 @@
 #!/bin/bash
 
 # List of test names
-<<<<<<< HEAD
 test_names=("M2M" "M2E" "M2G" "M2S" ) #"E2M" "E2E" "E2G" "E2S" "B2M" "B2E" "B2B" "B2G" "B2S" "G2M" "G2E" "G2B" "G2G" "G2S" "S2M" "S2E" "S2B" "S2G" "S2S")                      
-=======
-test_names=("M2M", "M2E", "M2G", "M2S", "E2M", "E2E", "E2G", "E2S", "B2M", "B2E", "B2B", "B2G", "B2S", "G2M", "G2E", "G2B", "G2G", "G2S", "S2M", "S2E", "S2B", "S2G", "S2S") 
->>>>>>> a1b41e65
 CHECK_INTERVAL=600
 
 for test_name in "${test_names[@]}"; do
@@ -17,15 +13,9 @@
             echo "Starting job for test: $test_name"
 
             source /u/dssc/gsarne00/Environments/expl_orfeo/bin/activate
-<<<<<<< HEAD
             python3 Generate_jobs.py "$test_name" 18
             python3 Run_jobs.py --test_name "$test_name" --tests_num 18 --SLURM true
             sleep 30
-=======
-	    python3 Generate_jobs.py "$test_name" 18
-            python3 Run_jobs.py --test_name "$test_name" --tests_num 18 --SLURM true
-	    sleep 30
->>>>>>> a1b41e65
 
             break
         else
